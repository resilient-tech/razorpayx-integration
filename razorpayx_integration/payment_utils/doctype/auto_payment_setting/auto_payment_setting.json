--- conflicted
+++ resolved
@@ -245,11 +245,7 @@
  ],
  "index_web_pages_for_search": 1,
  "links": [],
-<<<<<<< HEAD
- "modified": "2025-01-31 08:03:40.145701",
-=======
  "modified": "2025-02-06 12:39:57.809232",
->>>>>>> 6bbfeb8f
  "modified_by": "Administrator",
  "module": "Payment Utils",
  "name": "Auto Payment Setting",
