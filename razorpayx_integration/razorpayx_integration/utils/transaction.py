import frappe
from frappe import _
from frappe.utils import DateTimeLikeObject, getdate

from razorpayx_integration.constants import (
    RAZORPAYX_INTEGRATION_DOCTYPE,
)
from razorpayx_integration.payment_utils.utils import (
    get_str_datetime_from_epoch,
    paisa_to_rupees,
)
from razorpayx_integration.razorpayx_integration.apis.transaction import (
    RazorPayXTransaction,
)


<<<<<<< HEAD

# TODO: this file need to be refactor and optimize
=======
# TODO: Permissions check
>>>>>>> 9a64f6fb
@frappe.whitelist()
def sync_transactions_now(bank_account: str):
    """
    From Bank Reconciliation Tool
    """
    razorpayx_setting = frappe.db.get_value(
        RAZORPAYX_INTEGRATION_DOCTYPE, {"bank_account": bank_account}
    )

    if not razorpayx_setting:
        frappe.throw(
            _("RazorPayX Integration Setting not found for Bank Account {0}").format(
                bank_account
            )
        )

    RazorpayBankTransaction(razorpayx_setting).sync()


@frappe.whitelist()
def sync_transactions_for(
    razorpayx_setting: str, from_date: DateTimeLikeObject, to_date: DateTimeLikeObject
):
    """
    From RazorPayX Integration Setting
    """
    RazorpayBankTransaction(razorpayx_setting, from_date, to_date).sync()


def sync_transactions_periodically():
    """
    Cron Job
    """
    today = getdate()

    for setting in frappe.get_all(
        RAZORPAYX_INTEGRATION_DOCTYPE, filters={"disabled": 0}, fields=["name"]
    ):
        RazorpayBankTransaction(setting["name"]).sync()

        frappe.db.set_value(
            RAZORPAYX_INTEGRATION_DOCTYPE, setting["name"], "last_sync_on", today
        )


class RazorpayBankTransaction:

    def __init__(
        self,
        razorypayx_setting: str,
        from_date: DateTimeLikeObject | None = None,
        to_date: DateTimeLikeObject | None = None,
    ):
        self.razorypayx_setting = razorypayx_setting
        self.from_date = from_date
        self.to_date = to_date

        self.bank_account = frappe.db.get_value(
            RAZORPAYX_INTEGRATION_DOCTYPE, razorypayx_setting, "bank_account"
        )

    def sync(self):
        transactions = self.fetch_transactions()
        existing_transactions = self.get_existing_transactions(transactions)

        for transaction in transactions:
            if transaction["id"] in existing_transactions:
                continue

            self.create(self.map(transaction))

    def fetch_transactions(self):
        try:
            return RazorPayXTransaction(self.razorypayx_setting).get_all(
                from_date=self.from_date, to_date=self.to_date
            )

        except Exception:
            frappe.log_error(
                message=frappe.get_traceback(),
                title=(
                    f"Failed to Fetch RazorPayX Transactions for Account: {self.razorypayx_setting}"
                ),
            )

    def get_existing_transactions(self, transactions: list):
        transaction_ids = [transaction["id"] for transaction in transactions]

        return set(
            frappe.get_all(
                "Bank Transaction",
                filters={
                    "bank_account": self.bank_account,
                    "transaction_id": ("in", transaction_ids),
                },
                pluck="transaction_id",
            )
        )

    def map(self, transaction: dict):
        def format_notes(notes):
            # TODO: notes for external transactions
            if isinstance(notes, dict):
                return "\n".join(notes.values())
            elif isinstance(notes, list | tuple):
                return "\n".join(notes)
            return notes

        source = transaction.get("source", {})
        mapped = {
            "doctype": "Bank Transaction",
            "bank_account": self.bank_account,
            "transaction_id": transaction["id"],
            "date": get_str_datetime_from_epoch(transaction["created_at"]),
            "deposit": paisa_to_rupees(transaction["credit"]),
            "withdrawal": paisa_to_rupees(transaction["debit"]),
            "closing_balance": paisa_to_rupees(transaction["balance"]),
            "currency": transaction["currency"],
            "transaction_type": source.get("mode", ""),
            "description": format_notes(source.get("notes", "")),
            "reference_number": source.get("utr") or source.get("bank_reference"),
        }

        # auto reconciliation
        self.set_matching_payment_entry(source, mapped)

        return mapped

    def set_matching_payment_entry(self, source: dict, mapped: dict):
        def get_payment_entry(**filters):
            # TODO: confirm company or bank account
            return frappe.db.get_value(
                "Payment Entry",
                {"docstatus": 1, "clearance_date": ["is", "not set"], **filters},
                fieldname=["name", "paid_amount"],
                as_dict=True,
            )

        # reconciliation with payout_id
        if source.get("entity") == "payout":
            payment_entry = get_payment_entry(razorpayx_payout_id=source["id"])

        # reconciliation with reference number
        if not payment_entry and source.get("utr"):
            payment_entry = get_payment_entry(reference_no=mapped["reference_number"])

        if not payment_entry:
            return

        mapped["payment_entries"] = [
            {
                "payment_document": "Payment Entry",
                "payment_entry": payment_entry["name"],
                "allocated_amount": payment_entry["paid_amount"],
            }
        ]

    def create(self, mapped_transaction: dict):
        return frappe.get_doc(mapped_transaction).insert()<|MERGE_RESOLUTION|>--- conflicted
+++ resolved
@@ -14,12 +14,7 @@
 )
 
 
-<<<<<<< HEAD
-
-# TODO: this file need to be refactor and optimize
-=======
 # TODO: Permissions check
->>>>>>> 9a64f6fb
 @frappe.whitelist()
 def sync_transactions_now(bank_account: str):
     """
