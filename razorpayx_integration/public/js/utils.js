frappe.provide("razorpayx");

const RPX_DOCTYPE = "RazorPayX Integration Setting";

Object.assign(razorpayx, {
	RPX_DOCTYPE,

	get_date_in_user_fmt(date) {
		return frappe.datetime.str_to_user(date, null, frappe.datetime.get_user_date_fmt());
	},

	async get_razorpayx_setting(bank_account, fields = "name") {
		const response = await frappe.db.get_value(
<<<<<<< HEAD
			RPX_DOCTYPE,
			{
				bank_account,
			},
=======
			razorpayx.RPX_DOCTYPE,
			{ bank_account: bank_account, disabled: 0 },
>>>>>>> 657106db
			fields
		);

		return response.message;
	},
});<|MERGE_RESOLUTION|>--- conflicted
+++ resolved
@@ -11,15 +11,8 @@
 
 	async get_razorpayx_setting(bank_account, fields = "name") {
 		const response = await frappe.db.get_value(
-<<<<<<< HEAD
 			RPX_DOCTYPE,
-			{
-				bank_account,
-			},
-=======
-			razorpayx.RPX_DOCTYPE,
 			{ bank_account: bank_account, disabled: 0 },
->>>>>>> 657106db
 			fields
 		);
 
